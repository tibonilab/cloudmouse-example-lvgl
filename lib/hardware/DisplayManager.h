--- conflicted
+++ resolved
@@ -58,9 +58,6 @@
         void init();
         void update();
         void processEvent(const CloudMouse::Event &event);
-<<<<<<< HEAD
-        
-=======
 
         /**
          * Register callback function for custom DislpayManager
@@ -81,7 +78,6 @@
          *
          * @return true if display is ready for rendering operations
          */
->>>>>>> dd72ab3f
         bool isReady() const { return initialized; }
         int getWidth() const { return 480; }
         int getHeight() const { return 320; }
@@ -116,8 +112,6 @@
         Ticker lvgl_ticker;
         static void lv_tick_task() { lv_tick_inc(5); }
 
-        AppDisplayCallback appCallback = nullptr;   // Custom DisplayManager callback for SDK event forwarding
-
         // ========================================================================
         // LVGL UI OBJECTS
         // ========================================================================
@@ -137,6 +131,8 @@
         lv_obj_t *label_ap_connected_url;
         lv_obj_t *label_ap_mode_ssid;
         lv_obj_t *label_ap_mode_pass;
+
+        AppDisplayCallback appCallback = nullptr;   // Custom DisplayManager callback for SDK event forwarding
 
         // ========================================================================
         // STATE MANAGEMENT VARIABLES
