--- conflicted
+++ resolved
@@ -114,68 +114,32 @@
             processEvent(event);
         }
         lv_timer_handler();
-    }
-
-    // ============================================================================
-    // LVGL: "Glue" Callback Implementations (v9)
-    // ============================================================================
-
-    void DisplayManager::lvgl_flush_cb(lv_display_t *disp, const lv_area_t *area, uint8_t *px_map)
-    {
-        DisplayManager *self = (DisplayManager *)lv_display_get_user_data(disp);
-        if (!self) return;
-
-        uint32_t w = lv_area_get_width(area);
-        uint32_t h = lv_area_get_height(area);
-
-        self->display.pushImage(area->x1, area->y1, w, h, (uint16_t *)px_map);
-
-        lv_display_flush_ready(disp);
-    }
-
-    void DisplayManager::lvgl_encoder_read_cb(lv_indev_t *indev, lv_indev_data_t *data)
-    {
-        DisplayManager *self = (DisplayManager *)lv_indev_get_user_data(indev); // Corretto
-        if (!self) return;
-
-        data->enc_diff = self->encoder_diff;
-        data->state = self->encoder_state;
-
-        self->encoder_diff = 0;
-        if (self->encoder_state == LV_INDEV_STATE_PRESSED)
-        {
-            self->encoder_state = LV_INDEV_STATE_RELEASED;
-        }
-
         handleDimmer();
     }
 
     void DisplayManager::handleDimmer() {
       const unsigned long IDLE_TIMEOUT_MS = 10000; // 10 secondi di inattività
 
-      // Verifica la modalità IDLE
+      // Verify IDLE mode
       if (millis() - lastInteractionTime > IDLE_TIMEOUT_MS) {
           
-        // Verifica se è il momento di eseguire il prossimo passo di fade
+        // check for next step delay
         if (millis() - lastFadeTime > FADE_OUT_STEP_DELAY_MS) {
-            
-          // int currentBrightness = display.getBrightness(); // Assumendo che esista questa funzione o una variabile
-          
-          // Controlla se abbiamo raggiunto il target IDLE
+                      
+          // check if target is reached out
           if (currentBrightness > BRIGHTNESS_IDLE_TARGET) {
               
-            // 1. Calcola la nuova luminosità
+            // calculate new brightness using fade out step
             currentBrightness = currentBrightness - FADE_OUT_STEP_VALUE;
             
-            // 2. Assicurati che non scenda sotto il target
             if (currentBrightness < BRIGHTNESS_IDLE_TARGET) {
                 currentBrightness = BRIGHTNESS_IDLE_TARGET;
             }
             
-            // 3. Applica il nuovo valore
+            // set new brightness
             display.setBrightness(currentBrightness);
             
-            // 4. Aggiorna il timer
+            // and update fading timer
             lastFadeTime = millis();
           }
         }
@@ -189,6 +153,38 @@
     }
 
     // ============================================================================
+    // LVGL: "Glue" Callback Implementations (v9)
+    // ============================================================================
+
+    void DisplayManager::lvgl_flush_cb(lv_display_t *disp, const lv_area_t *area, uint8_t *px_map)
+    {
+        DisplayManager *self = (DisplayManager *)lv_display_get_user_data(disp);
+        if (!self) return;
+
+        uint32_t w = lv_area_get_width(area);
+        uint32_t h = lv_area_get_height(area);
+
+        self->display.pushImage(area->x1, area->y1, w, h, (uint16_t *)px_map);
+
+        lv_display_flush_ready(disp);
+    }
+
+    void DisplayManager::lvgl_encoder_read_cb(lv_indev_t *indev, lv_indev_data_t *data)
+    {
+        DisplayManager *self = (DisplayManager *)lv_indev_get_user_data(indev); // Corretto
+        if (!self) return;
+
+        data->enc_diff = self->encoder_diff;
+        data->state = self->encoder_state;
+
+        self->encoder_diff = 0;
+        if (self->encoder_state == LV_INDEV_STATE_PRESSED)
+        {
+            self->encoder_state = LV_INDEV_STATE_RELEASED;
+        }
+    }
+
+    // ============================================================================
     // EVENT PROCESSING IMPLEMENTATION
     // ============================================================================
 
@@ -197,12 +193,9 @@
         switch (event.type)
         {
         case EventType::DISPLAY_WAKE_UP:
-<<<<<<< HEAD
-=======
             wakeUp();
             // Display activation - show default interactive screen
             Serial.println("📺 Display wake up - switching to HELLO_WORLD");
->>>>>>> c073977e
             currentScreen = Screen::HELLO_WORLD;
             lv_disp_load_scr(screen_hello_world);
             break;
@@ -213,15 +206,7 @@
             break;
 
         case EventType::ENCODER_ROTATION:
-<<<<<<< HEAD
-            Serial.println(event.value);
-=======
-            wakeUp();
-            // Encoder interaction - update interactive feedback
-            Serial.printf("🔄 Display received encoder rotation: %d\n", event.value);
-            lastEncoderValue = event.value;
->>>>>>> c073977e
-
+            wakeUp();
             encoder_diff += event.value; 
             if (currentScreen == Screen::HELLO_WORLD) {
                 lv_label_set_text_fmt(label_hello_status, "Encoder rotation: %s", event.value > 0 ? "RIGHT" : "LEFT");
@@ -229,46 +214,23 @@
             break;
 
         case EventType::ENCODER_CLICK:
-<<<<<<< HEAD
+            wakeUp();
             encoder_state = LV_INDEV_STATE_PRESSED;
             if (currentScreen == Screen::HELLO_WORLD) {
                 lv_label_set_text(label_hello_status, "Click!");
-=======
-            wakeUp();
-            // Button click - record interaction and update display if on interactive screen
-            Serial.println("🖱️ Display received encoder click");
-            lastClickTime = millis();
-            if (currentScreen == Screen::HELLO_WORLD)
-            {
-                renderHelloWorld(); // Update to show click feedback
->>>>>>> c073977e
             }
             break;
 
         case EventType::ENCODER_LONG_PRESS:
-<<<<<<< HEAD
+            wakeUp();
             encoder_state = LV_INDEV_STATE_PRESSED; 
             if (currentScreen == Screen::HELLO_WORLD) {
                 lv_label_set_text(label_hello_status, "Long Press!");
-=======
-            wakeUp();
-            // Long press - record interaction and update display if on interactive screen
-            Serial.println("⏱️ Display received encoder long press");
-            lastLongPressTime = millis();
-            if (currentScreen == Screen::HELLO_WORLD)
-            {
-                renderHelloWorld(); // Update to show long press feedback
->>>>>>> c073977e
             }
             break;
 
         case EventType::DISPLAY_WIFI_AP_MODE:
-<<<<<<< HEAD
-=======
-            wakeUp();
-            // Access Point mode - show WiFi connection QR code
-            Serial.println("📱 Switching to AP Mode screen - WiFi setup required");
->>>>>>> c073977e
+            wakeUp();
             currentScreen = Screen::WIFI_AP_MODE;
             { 
                 String apSSID = GET_AP_SSID();
@@ -283,12 +245,7 @@
             break;
 
         case EventType::DISPLAY_WIFI_SETUP_URL:
-<<<<<<< HEAD
-=======
-            wakeUp();
-            // Client connected to AP - show web configuration QR code
-            Serial.println("🌐 Switching to AP Connected screen - web setup available");
->>>>>>> c073977e
+            wakeUp();
             currentScreen = Screen::WIFI_AP_CONNECTED;
             
             lv_qrcode_set_data(qr_ap_connected, WIFI_CONFIG_SERVICE);
